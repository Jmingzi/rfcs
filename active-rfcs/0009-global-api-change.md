--- conflicted
+++ resolved
@@ -46,13 +46,9 @@
 app.component(/* ... */)
 app.directive(/* ... */)
 
-<<<<<<< HEAD
 app.config.globalProperties.customProperty = () => {}
 
 app.mount(App, '#app')
-=======
-app.mount('#app')
->>>>>>> 0aa608f7
 ```
 
 # Motivation
